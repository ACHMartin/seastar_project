--- conflicted
+++ resolved
@@ -2,11 +2,8 @@
 name = 'seastar'
 description = 'seastar package'
 version = '1.0'
-<<<<<<< HEAD
 dependencies = ['numpy', 'pandas', 'scipy', 'xarray']
-=======
-dependencies = ['numpy', 'pandas', 'scipy', 'xrray']
->>>>>>> 2dc8c565
+
 
 [build-system]
 build-backend = 'flit_core.buildapi'
