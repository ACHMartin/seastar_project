--- conflicted
+++ resolved
@@ -8,8 +8,6 @@
 from scipy.constants import c  # speed of light in vacuum
 import seastar
 
-
-<<<<<<< HEAD
 
 def compute_total_surface_motion(L1, aux_geo, gmf, **kwargs):
     """
@@ -56,10 +54,10 @@
     return da
 
 
-def compute_wasv(L1, aux_geo, gmf, **kwargs):
-=======
+
+
 def compute_wasv(L1_combined, aux_geo, gmf, **kwargs):
->>>>>>> b2cfbbb9
+
     """
     Compute the Wind-wave Artefact Surface Velocity (WASV).
 
@@ -93,32 +91,13 @@
 
 
     """
-<<<<<<< HEAD
-    # Initialisation
-    central_wavelength = seastar.utils.tools.wavenumber2wavelength(
-        L1.CentralWavenumber
-    )
-
-    if len(L1.LookDirection.shape) > 2:
-        raise Exception('L1.LookDirection need to be a 1D or 2D field. \n'
-                        'Use e.g. L1.sel(Antenna="Fore") to reduce to '
-                        'a 2D field.')
-
-    # Aligned L1 and aux_geo dataset => 'outer' Union of the two indexes
-    L1, aux_geo = xr.align(L1, aux_geo, join="outer")
-
-    relative_wind_direction =\
-        seastar.utils.tools.compute_relative_wind_direction(
-            aux_geo.WindDirection,
-            L1.AntennaAzimuthImage
-=======
     ds_wa = xr.Dataset()
     for antenna in L1_combined.Antenna.values:
         L1 = L1_combined.sel(Antenna=antenna)
         # Initialisation
         central_wavelength = seastar.utils.tools.wavenumber2wavelength(
             L1.CentralWavenumber
->>>>>>> b2cfbbb9
+
         )
 
         if len(L1.LookDirection.shape) > 2:
