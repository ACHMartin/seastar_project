--- conflicted
+++ resolved
@@ -93,7 +93,7 @@
     facing the wind -> upwind
     :return: relative_wind_direction between 0° and 180°. 0° for upwind; 90° crosswind; 180° downwind
     """
-<<<<<<< HEAD
+
     relative_wind_direction = \
         np.abs(
             np.mod(
@@ -101,7 +101,12 @@
                 360
             ) - 180
         )
-=======
+    return relative_wind_direction
+
+def cdop_func(x):
+    """ Function to assist in CDOP calculation
+    """
+
     cdop_f = np.divide(1,(1+np.exp(-x)))
     return cdop_f
 
@@ -143,5 +148,4 @@
                                      antenna_look_direction + 180,
                                      360) - 180
 
->>>>>>> d9a92c0f
-    return relative_wind_direction+    return relative_wind_direction
