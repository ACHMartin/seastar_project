--- conflicted
+++ resolved
@@ -5,8 +5,5 @@
 `__version__` with format YYYY.MM.x, where x is the release version
 
 """
-<<<<<<< HEAD
+
 __version__ = '2023.06.1'
-=======
-__version__ = '2023.06.0'
->>>>>>> 701fa8ed
